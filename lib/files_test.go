--- conflicted
+++ resolved
@@ -9,10 +9,6 @@
 	"errors"
 	"fmt"
 	"io/ioutil"
-<<<<<<< HEAD
-=======
-	"path"
->>>>>>> 3768810b
 	"strings"
 	"testing"
 
@@ -83,30 +79,10 @@
 	return f.size
 }
 
-<<<<<<< HEAD
 func getTestOSFile() (*osFile, error) {
 	lf := newTestLocalFile("main.css", []byte("ABC"))
 	ls := newTestLocalStore("/mylocalstore", lf)
 	f := newTmpFile("main.css", "/mylocalstore/main.css", lf.Size())
 
 	return newOSFile(ls, nil, "", f)
-=======
-func openTestFile(name string) (*osFile, error) {
-	rootPath := "/mylocalstore"
-	absName := path.Join(rootPath, name)
-	s := newTestLocalStore(rootPath,
-		newTestLocalFile(".s3deploy.yml", []byte("my test")),
-		newTestLocalFile("index.html", []byte("<html>s3deploy</html>\n")),
-		newTestLocalFile("ab.txt", []byte("AB\n")),
-		newTestLocalFile("main.css", []byte("ABC")),
-	)
-
-	f, ok := s.files[absName]
-	if !ok {
-		return nil, errors.New("Error opening file")
-	}
-	tmpFile := newTmpFile(f.relPath, absName, f.Size())
-
-	return newOSFile(s, nil, "", tmpFile)
->>>>>>> 3768810b
 }