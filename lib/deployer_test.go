// Copyright © 2018 Bjørn Erik Pedersen <bjorn.erik.pedersen@gmail.com>.
//
// Use of this source code is governed by an MIT-style
// license that can be found in the LICENSE file.

package lib

import (
	"context"
	"errors"
	"fmt"
	"io/ioutil"
	"os"
	"path"
	"path/filepath"
	"runtime"
	"sync"
	"testing"
	"time"

	"github.com/stretchr/testify/require"
)

var (
	_ remoteStore = (*testRemoteStore)(nil)
)

func TestDeploy(t *testing.T) {
	assert := require.New(t)
	store, m := newTestRemoteStore(0, "")
<<<<<<< HEAD
	store.delayMillis = 5

	ls := newTestLocalStore("/mylocalstore",
		newTestLocalFile(".s3deploy.yml", []byte("my test")),
		newTestLocalFile("index.html", []byte("<html>s3deploy</html>\n")),
		newTestLocalFile("ab.txt", []byte("AB\n")),
		newTestLocalFile("main.css", []byte("ABC")),
	)

	d := &Deployer{
		cfg: &Config{
			BucketName: "example.com",
			RegionName: "eu-west-1",
			MaxDelete:  300,
			Silent:     true,
			SourcePath: "/mylocalstore",
			conf: fileConfig{
				Routes: getTestRoutes(),
			},
		},
		outv:    ioutil.Discard,
		printer: newPrinter(ioutil.Discard),
		stats:   &DeployStats{},
		local:   ls,
	}
	d.store = newStore(*d.cfg, store)

	assert.NoError(d.cfg.conf.CompileResources())

=======

	d := newTestDeployer(newTestDefaultFileConfig(), newTestDefaultLocalStoreSample(), store)
	assert.NoError(d.cfg.conf.CompileResources())

>>>>>>> 3768810b
	stats, err := d.deploy(context.Background(), runtime.NumCPU())
	assert.NoError(err)
	assert.Equal("Deleted 1 of 1, uploaded 3, skipped 1 (80% changed)", stats.Summary())
	assertKeys(t, m, ".s3deploy.yml", "main.css", "index.html", "ab.txt")

	mainCSS := m["main.css"]
	assert.IsType(&osFile{}, mainCSS)
	headers := mainCSS.(*osFile).Headers()
	assert.Equal("gzip", headers["Content-Encoding"])
	assert.Equal("text/css; charset=utf-8", headers["Content-Type"])
	assert.Equal("max-age=630720000, no-transform, public", headers["Cache-Control"])
}

func TestDeployWithBucketPath(t *testing.T) {
	assert := require.New(t)
	root := "my/path"
	store, m := newTestRemoteStore(0, root)
<<<<<<< HEAD
	store.delayMillis = 5

	ls := newTestLocalStore("/mylocalstore",
		newTestLocalFile(".s3deploy.yml", []byte("my test")),
		newTestLocalFile("index.html", []byte("<html>s3deploy</html>\n")),
		newTestLocalFile("ab.txt", []byte("AB\n")),
		newTestLocalFile("main.css", []byte("ABC")),
	)

	d := &Deployer{
		cfg: &Config{
			BucketName: "example.com",
			BucketPath: root,
			RegionName: "eu-west-1",
			MaxDelete:  300,
			Silent:     true,
			SourcePath: "/mylocalstore",
			conf: fileConfig{
				Routes: getTestRoutes(),
			},
		},
		outv:    ioutil.Discard,
		printer: newPrinter(ioutil.Discard),
		stats:   &DeployStats{},
		local:   ls,
	}
	d.store = newStore(*d.cfg, store)

	assert.NoError(d.cfg.conf.CompileResources())

	stats, err := d.deploy(context.Background(), runtime.NumCPU())
	assert.NoError(err)
	assert.Equal("Deleted 1 of 1, uploaded 3, skipped 1 (80% changed)", stats.Summary())
	assertKeys(t, m, "my/path/.s3deploy.yml", "my/path/main.css", "my/path/index.html", "my/path/ab.txt")
	mainCSS := m["my/path/main.css"]
	assert.IsType(&osFile{}, mainCSS)
	assert.Equal("my/path/main.css", mainCSS.(*osFile).Key())
	headers := mainCSS.(*osFile).Headers()
	assert.Equal("gzip", headers["Content-Encoding"])

}

func TestDeployOrder(t *testing.T) {
	assert := require.New(t)
	store, m := newTestRemoteStore(0, "")
	store.delayMillis = 5

=======
>>>>>>> 3768810b
	ls := newTestLocalStore("/mylocalstore",
		newTestLocalFile("my/path/.s3deploy.yml", []byte("my test")),
		newTestLocalFile("my/path/index.html", []byte("<html>s3deploy</html>\n")),
		newTestLocalFile("my/path/ab.txt", []byte("AB\n")),
		newTestLocalFile("my/path/main.css", []byte("ABC")),
	)

	d := &Deployer{
		cfg: &Config{
			BucketName:    "example.com",
			RegionName:    "eu-west-1",
			MaxDelete:     300,
			PublicReadACL: true,
			Silent:        true,
			SourcePath:    "/mylocalstore",
			conf: fileConfig{
<<<<<<< HEAD
				Routes: getTestRoutes(),
				Order: []string{
					"^myemptygroup$",
					"^index\\.html$",
=======
				Routes: []*route{
					&route{
						Route: "^.+\\.(js|css|svg|ttf)$",
						Headers: map[string]string{
							"Cache-Control": "max-age=630720000, no-transform, public",
						},
						Gzip: true,
					},
					&route{
						Route: "^.+\\.(png|jpg)$",
						Headers: map[string]string{
							"Cache-Control": "max-age=630720000, no-transform, public",
						},
						Gzip: true,
					},
					&route{
						Route: "^.+\\.(html|xml|json)$",
						Gzip:  true,
					},
>>>>>>> 3768810b
				},
			},
		},
		outv:    ioutil.Discard,
		printer: newPrinter(ioutil.Discard),
		stats:   &DeployStats{},
		local:   ls,
	}
	d.store = newStore(*d.cfg, store)
	assert.NoError(d.cfg.conf.CompileResources())

	stats, err := d.deploy(context.Background(), runtime.NumCPU())

	assert.NoError(err)
	assert.Equal("Deleted 1 of 1, uploaded 3, skipped 1 (80% changed)", stats.Summary())
	assertKeys(t, m, "my/path/.s3deploy.yml", "my/path/main.css", "my/path/index.html", "my/path/ab.txt")
	mainCss := m["my/path/main.css"]
	assert.IsType(&osFile{}, mainCss)
	assert.Equal("my/path/main.css", mainCss.(*osFile).Key())
	headers := mainCss.(*osFile).Headers()
	assert.Equal("gzip", headers["Content-Encoding"])

}

func TestDeployOrder(t *testing.T) {
	assert := require.New(t)
	store, m := newTestRemoteStore(0, "")
	store.delayMillis = 5

	d := newTestDeployer(newTestFileConfigWithOrder(), newTestDefaultLocalStoreSample(), store)
	assert.NoError(d.cfg.conf.CompileResources())

	stats, err := d.deploy(context.Background(), runtime.NumCPU())
	assert.NoError(err)
	assert.Equal("Deleted 1 of 1, uploaded 3, skipped 1 (80% changed)", stats.Summary())

	indexHTML := m["index.html"]
	assert.IsType(&osFile{}, indexHTML)
	headers := indexHTML.(*osFile).Headers()
	assert.Equal("gzip", headers["Content-Encoding"])
	assert.Equal("text/html; charset=utf-8", headers["Content-Type"])

	// index.html must be the last one on being uploaded
	indexStart := store.timeActionPut["index.html"].start
	assertStartsAfterKeys(t, indexStart, store.timeActionPut, ".s3deploy.yml", "main.css")
}

func TestDeployOrderErrorOpeningFile(t *testing.T) {
	assert := require.New(t)
	store, _ := newTestRemoteStore(0, "")
	store.delayMillis = 5

	ls := newTestLocalStore("/mylocalstore",
		newTestLocalFile(".s3deploy.yml", []byte("my test")),
		newTestLocalFile("index.html", []byte("<html>s3deploy</html>\n")),
		newTestLocalFile("ab.txt", []byte("AB\n")),
		newTestLocalFile("main.css", []byte("ABC")).withErrorOpening(true),
	)

	d := newTestDeployer(newTestFileConfigWithOrder(), ls, store)
	assert.NoError(d.cfg.conf.CompileResources())

	_, err := d.deploy(context.Background(), runtime.NumCPU())
	assert.Error(err)
	assert.Contains(err.Error(), "Error opening file")

	assert.Equal(time.Time{}, store.timeActionPut["index.html"].start, "index.html must not be uploaded")
}

func TestDeleteAfterAllUploadsOnDeploy(t *testing.T) {
	assert := require.New(t)
	store, m := newTestRemoteStore(0, "")
<<<<<<< HEAD
	store.delayMillis = 5

	ls := newTestLocalStore("/mylocalstore",
		newTestLocalFile(".s3deploy.yml", []byte("my test")),
		newTestLocalFile("index.html", []byte("<html>s3deploy</html>\n")),
		newTestLocalFile("ab.txt", []byte("AB\n")),
		newTestLocalFile("main.css", []byte("ABC")),
	)

	d := &Deployer{
		cfg: &Config{
			BucketName: "example.com",
			RegionName: "eu-west-1",
			MaxDelete:  300,
			Silent:     true,
			SourcePath: "/mylocalstore",
			conf: fileConfig{
				Routes: getTestRoutes(),
			},
		},
		outv:    ioutil.Discard,
		printer: newPrinter(ioutil.Discard),
		stats:   &DeployStats{},
		local:   ls,
	}
	d.store = newStore(*d.cfg, store)

	assert.NoError(d.cfg.conf.CompileResources())

=======

	d := newTestDeployer(newTestDefaultFileConfig(), newTestDefaultLocalStoreSample(), store)
	assert.NoError(d.cfg.conf.CompileResources())

>>>>>>> 3768810b
	stats, err := d.deploy(context.Background(), runtime.NumCPU())
	assert.NoError(err)
	assert.Equal("Deleted 1 of 1, uploaded 3, skipped 1 (80% changed)", stats.Summary())
	assertKeys(t, m, ".s3deploy.yml", "main.css", "index.html", "ab.txt")

	deleteStart := store.timeActionDelete["deleteme.txt"].start
	assertStartsAfterKeys(t, deleteStart, store.timeActionPut, ".s3deploy.yml", "main.css", "index.html")
}

func TestGroupLocalFiles(t *testing.T) {
	assert := require.New(t)

	d := newTestDeployer(newTestFileConfigWithOrder(), newTestDefaultLocalStoreSample(), nil)
	assert.NoError(d.cfg.conf.CompileResources())

	localFilesGroupped, err := d.groupLocalFiles(context.Background(), d.local, "/mylocalstore")
	assert.NoError(err)
	expectedGroup := [][]string{
		[]string{"ab.txt", ".s3deploy.yml", "main.css"},
		[]string{},
		[]string{"index.html"},
	}
	assertGroup(t, expectedGroup, localFilesGroupped)
}

func TestDeployForce(t *testing.T) {
	assert := require.New(t)
	store, _ := newTestRemoteStore(0, "")
<<<<<<< HEAD
	store.delayMillis = 5

	ls := newTestLocalStore("/mylocalstore",
		newTestLocalFile(".s3deploy.yml", []byte("my test")),
		newTestLocalFile("index.html", []byte("<html>s3deploy</html>\n")),
		newTestLocalFile("ab.txt", []byte("AB\n")),
		newTestLocalFile("main.css", []byte("ABC")),
	)

	d := &Deployer{
		cfg: &Config{
			BucketName: "example.com",
			RegionName: "eu-west-1",
			MaxDelete:  300,
			Silent:     true,
			Force:      true,
			SourcePath: "/mylocalstore",
			conf: fileConfig{
				Routes: getTestRoutes(),
			},
		},
		outv:    ioutil.Discard,
		printer: newPrinter(ioutil.Discard),
		stats:   &DeployStats{},
		local:   ls,
	}
	d.store = newStore(*d.cfg, store)

	assert.NoError(d.cfg.conf.CompileResources())

=======

	d := newTestDeployer(newTestDefaultFileConfig(), newTestDefaultLocalStoreSample(), store)
	d.cfg.Force = true
	assert.NoError(d.cfg.conf.CompileResources())

>>>>>>> 3768810b
	stats, err := d.deploy(context.Background(), runtime.NumCPU())
	assert.NoError(err)
	assert.Equal("Deleted 1 of 1, uploaded 4, skipped 0 (100% changed)", stats.Summary())
}

func TestDeploySourceNotFound(t *testing.T) {
	assert := require.New(t)
	store, _ := newTestRemoteStore(0, "")
	wd, _ := os.Getwd()
	source := filepath.Join(wd, "thisdoesnotexist")

	cfg := &Config{
		BucketName: "example.com",
		RegionName: "eu-west-1",
		MaxDelete:  300,
		Silent:     true,
		SourcePath: source,
		baseStore:  store,
	}

	stats, err := Deploy(cfg)
	assert.Error(err)
	assert.Contains(err.Error(), "thisdoesnotexist")
	assert.Contains(stats.Summary(), "Deleted 0 of 0, uploaded 0, skipped 0")

}

func TestDeployInvalidSourcePath(t *testing.T) {
	assert := require.New(t)
	store, _ := newTestRemoteStore(0, "")
	root := "/"

	if runtime.GOOS == "windows" {
		root = `C:\`
	}

	cfg := &Config{
		BucketName: "example.com",
		RegionName: "eu-west-1",
		MaxDelete:  300,
		Silent:     true,
		SourcePath: root,
		baseStore:  store,
	}

	stats, err := Deploy(cfg)
	assert.Error(err)
	assert.Contains(err.Error(), "invalid source path")
	assert.Contains(stats.Summary(), "Deleted 0 of 0, uploaded 0, skipped 0")

}

func TestDeployNoBucket(t *testing.T) {
	assert := require.New(t)
	_, err := Deploy(&Config{Silent: true})
	assert.Error(err)
}

func TestDeployStoreFailures(t *testing.T) {
	for i := 1; i <= 3; i++ {
		assert := require.New(t)

		store, _ := newTestRemoteStore(i, "")
<<<<<<< HEAD
		store.delayMillis = 5

		ls := newTestLocalStore("/mylocalstore",
			newTestLocalFile(".s3deploy.yml", []byte("my test")),
			newTestLocalFile("index.html", []byte("<html>s3deploy</html>\n")),
			newTestLocalFile("ab.txt", []byte("AB\n")),
			newTestLocalFile("main.css", []byte("ABC")),
		)

		d := &Deployer{
			cfg: &Config{
				BucketName: "example.com",
				RegionName: "eu-west-1",
				MaxDelete:  300,
				Silent:     true,
				SourcePath: "/mylocalstore",
				conf: fileConfig{
					Routes: getTestRoutes(),
				},
			},
			outv:    ioutil.Discard,
			printer: newPrinter(ioutil.Discard),
			stats:   &DeployStats{},
			local:   ls,
		}
		d.store = newStore(*d.cfg, store)

		assert.NoError(d.cfg.conf.CompileResources())

		message := fmt.Sprintf("Failure %d", i)

=======

		message := fmt.Sprintf("Failure %d", i)

		d := newTestDeployer(newTestDefaultFileConfig(), newTestDefaultLocalStoreSample(), store)
		assert.NoError(d.cfg.conf.CompileResources())

>>>>>>> 3768810b
		stats, err := d.deploy(context.Background(), runtime.NumCPU())
		assert.Error(err)

		if i == 3 {
			// Fail delete step
			assert.Contains(stats.Summary(), "Deleted 0 of 0, uploaded 3", message)
		} else {
			assert.Contains(stats.Summary(), "Deleted 0 of 0, uploaded 0", message)
		}
	}
}

func TestDeployMaxDelete(t *testing.T) {
	assert := require.New(t)

	m := make(map[string]file)

	for i := 0; i < 200; i++ {
		m[fmt.Sprintf("file%d.css", i)] = &testFile{}
	}

	store := newTestRemoteStoreFrom(m, 0)
	store.delayMillis = 5

<<<<<<< HEAD
	ls := newTestLocalStore("/mylocalstore",
		newTestLocalFile(".s3deploy.yml", []byte("my test")),
		newTestLocalFile("index.html", []byte("<html>s3deploy</html>\n")),
		newTestLocalFile("ab.txt", []byte("AB\n")),
		newTestLocalFile("main.css", []byte("ABC")),
	)

	d := &Deployer{
		cfg: &Config{
			BucketName: "example.com",
			RegionName: "eu-west-1",
			MaxDelete:  42,
			Silent:     true,
			SourcePath: "/mylocalstore",
			conf: fileConfig{
				Routes: getTestRoutes(),
			},
		},
		outv:    ioutil.Discard,
		printer: newPrinter(ioutil.Discard),
		stats:   &DeployStats{},
		local:   ls,
	}
	d.store = newStore(*d.cfg, store)

	assert.NoError(d.cfg.conf.CompileResources())

=======
	d := newTestDeployer(newTestDefaultFileConfig(), newTestDefaultLocalStoreSample(), store)
	d.cfg.MaxDelete = 42
	assert.NoError(d.cfg.conf.CompileResources())

>>>>>>> 3768810b
	stats, err := d.deploy(context.Background(), runtime.NumCPU())
	assert.NoError(err)
	assert.Equal(158+4, len(m))
	assert.Equal("Deleted 42 of 200, uploaded 4, skipped 0 (100% changed)", stats.Summary())

}

<<<<<<< HEAD
func getTestRoutes() []*route {
	return []*route{
		&route{
			Route: "^.+\\.(js|css|svg|ttf)$",
			Headers: map[string]string{
				"Cache-Control": "max-age=630720000, no-transform, public",
			},
			Gzip: true,
		},
		&route{
			Route: "^.+\\.(png|jpg)$",
			Headers: map[string]string{
				"Cache-Control": "max-age=630720000, no-transform, public",
			},
			Gzip: true,
		},
		&route{
			Route: "^.+\\.(html|xml|json)$",
			Gzip:  true,
		},
	}
}

=======
>>>>>>> 3768810b
func newTestRemoteStore(failAt int, root string) (*testRemoteStore, map[string]file) {
	m := map[string]file{
		path.Join(root, "ab.txt"):       &testFile{key: path.Join(root, "ab.txt"), etag: `"7b0ded95031647702b8bed17dce7698a"`, size: int64(3)},
		path.Join(root, "main.css"):     &testFile{key: path.Join(root, "main.css"), etag: `"changed"`, size: int64(27)},
		path.Join(root, "deleteme.txt"): &testFile{},
	}

	return newTestRemoteStoreFrom(m, failAt), m
}

func newTestRemoteStoreFrom(m map[string]file, failAt int) *testRemoteStore {
	return &testRemoteStore{
		m:                m,
		failAt:           failAt,
		timeActionPut:    make(map[string]timeActions),
		timeActionDelete: make(map[string]timeActions),
	}
}

type timeActions struct {
	start time.Time
	end   time.Time
}

type testRemoteStore struct {
	failAt           int
	delayMillis      time.Duration
	m                map[string]file
	remote           map[string]file
	timeActionPut    map[string]timeActions
	timeActionDelete map[string]timeActions

	sync.Mutex
}

func assertKeys(t *testing.T, m map[string]file, keys ...string) {
	if len(keys) != len(m) {
		t.Log(m)
		t.Fatalf("map length mismatch asserting keys: %d vs %d", len(keys), len(m))
	}

	for _, k := range keys {
		if _, found := m[k]; !found {
			t.Fatal("key not found:", k)
		}
	}
}

func assertStartsAfterKeys(t *testing.T, start time.Time, ta map[string]timeActions, keys ...string) {
	for _, k := range keys {
		if tae, found := ta[k]; !found {
			t.Fatal("time action not found for key:", k)
		} else {
			if start.Before(tae.end) {
				t.Fatalf("Timestamp %s started before ending %s (timestamp=%s)", start.Format("20060102150405"), k, tae.end.Format("20060102150405"))
			}
		}
	}
}

func assertGroup(t *testing.T, expected [][]string, found [][]*tmpFile) {
	if len(expected) != len(found) {
		t.Log(found)
		t.Fatalf("expected %d groups, but found %d", len(expected), len(found))
	}

	for i := range expected {
		elems := make(map[string]int, len(expected[i]))
		for _, e := range expected[i] {
			elems[e]++
		}

		for _, e := range found[i] {
			if _, ok := elems[e.relPath]; !ok {
				t.Fatalf("group %d contains unexpected element %s", i, e.relPath)
			}
			elems[e.relPath]--
			if elems[e.relPath] == 0 {
				delete(elems, e.relPath)
			}
		}
		for e := range elems {
			t.Fatalf("group %d does not contain element %s", i, e)
		}
	}
}

func (s *testRemoteStore) FileMap(opts ...opOption) (map[string]file, error) {
	s.Lock()
	defer s.Unlock()

	if s.failAt == 1 {
		return nil, errors.New("fail")
	}
	c := make(map[string]file)
	for k, v := range s.m {
		c[k] = v
	}
	return c, nil
}

func (s *testRemoteStore) Put(ctx context.Context, f localFile, opts ...opOption) error {
	if s.failAt == 2 {
		return errors.New("fail")
	}
	s.Lock()
	ta := timeActions{
		start: time.Now(),
	}
	s.m[f.Key()] = f
	s.Unlock()
	if s.delayMillis > 0 {
		time.Sleep(s.delayMillis * time.Millisecond)
	}
	s.Lock()
	ta.end = time.Now()
	s.timeActionPut[f.Key()] = ta
	s.Unlock()
	return nil
}

func (s *testRemoteStore) DeleteObjects(ctx context.Context, keys []string, opts ...opOption) error {
	s.Lock()
	defer s.Unlock()

	if s.failAt == 3 {
		return errors.New("fail")
	}
	for _, k := range keys {
		ta := timeActions{
			start: time.Now(),
		}
		delete(s.m, k)
		if s.delayMillis > 0 {
			time.Sleep(s.delayMillis * time.Millisecond)
		}
		ta.end = time.Now()
		s.timeActionDelete[k] = ta
	}
	return nil
}

func (s *testRemoteStore) Finalize() error {
	return nil
}

func newTestDeployer(fc *fileConfig, ls *testLocalStore, store remoteStore) *Deployer {
	d := &Deployer{
		cfg: &Config{
			BucketName:    "example.com",
			RegionName:    "eu-west-1",
			MaxDelete:     300,
			PublicReadACL: true,
			Silent:        true,
			SourcePath:    "/mylocalstore",
			conf:          *fc,
		},
		outv:    ioutil.Discard,
		printer: newPrinter(ioutil.Discard),
		stats:   &DeployStats{},
		local:   ls,
	}
	if store != nil {
		d.store = newStore(*d.cfg, store)
	}
	return d
}

func newTestDefaultFileConfig() *fileConfig {
	return &fileConfig{
		Routes: []*route{
			&route{
				Route: "^.+\\.(js|css|svg|ttf)$",
				Headers: map[string]string{
					"Cache-Control": "max-age=630720000, no-transform, public",
				},
				Gzip: true,
			},
			&route{
				Route: "^.+\\.(png|jpg)$",
				Headers: map[string]string{
					"Cache-Control": "max-age=630720000, no-transform, public",
				},
				Gzip: true,
			},
			&route{
				Route: "^.+\\.(html|xml|json)$",
				Gzip:  true,
			},
		},
	}
}

func newTestFileConfigWithOrder() *fileConfig {
	return &fileConfig{
		Routes: []*route{
			&route{
				Route: "^.+\\.(js|css|svg|ttf)$",
				Headers: map[string]string{
					"Cache-Control": "max-age=630720000, no-transform, public",
				},
				Gzip: true,
			},
			&route{
				Route: "^.+\\.(png|jpg)$",
				Headers: map[string]string{
					"Cache-Control": "max-age=630720000, no-transform, public",
				},
				Gzip: true,
			},
			&route{
				Route: "^.+\\.(html|xml|json)$",
				Gzip:  true,
			},
		},
		Order: []string{
			"^myemptygroup$",
			"^index\\.html$",
		},
	}
}

func newTestDefaultLocalStoreSample() *testLocalStore {
	return newTestLocalStore("/mylocalstore",
		newTestLocalFile(".s3deploy.yml", []byte("my test")),
		newTestLocalFile("index.html", []byte("<html>s3deploy</html>\n")),
		newTestLocalFile("ab.txt", []byte("AB\n")),
		newTestLocalFile("main.css", []byte("ABC")),
	)
}<|MERGE_RESOLUTION|>--- conflicted
+++ resolved
@@ -28,42 +28,10 @@
 func TestDeploy(t *testing.T) {
 	assert := require.New(t)
 	store, m := newTestRemoteStore(0, "")
-<<<<<<< HEAD
-	store.delayMillis = 5
-
-	ls := newTestLocalStore("/mylocalstore",
-		newTestLocalFile(".s3deploy.yml", []byte("my test")),
-		newTestLocalFile("index.html", []byte("<html>s3deploy</html>\n")),
-		newTestLocalFile("ab.txt", []byte("AB\n")),
-		newTestLocalFile("main.css", []byte("ABC")),
-	)
-
-	d := &Deployer{
-		cfg: &Config{
-			BucketName: "example.com",
-			RegionName: "eu-west-1",
-			MaxDelete:  300,
-			Silent:     true,
-			SourcePath: "/mylocalstore",
-			conf: fileConfig{
-				Routes: getTestRoutes(),
-			},
-		},
-		outv:    ioutil.Discard,
-		printer: newPrinter(ioutil.Discard),
-		stats:   &DeployStats{},
-		local:   ls,
-	}
-	d.store = newStore(*d.cfg, store)
-
-	assert.NoError(d.cfg.conf.CompileResources())
-
-=======
 
 	d := newTestDeployer(newTestDefaultFileConfig(), newTestDefaultLocalStoreSample(), store)
 	assert.NoError(d.cfg.conf.CompileResources())
 
->>>>>>> 3768810b
 	stats, err := d.deploy(context.Background(), runtime.NumCPU())
 	assert.NoError(err)
 	assert.Equal("Deleted 1 of 1, uploaded 3, skipped 1 (80% changed)", stats.Summary())
@@ -81,56 +49,7 @@
 	assert := require.New(t)
 	root := "my/path"
 	store, m := newTestRemoteStore(0, root)
-<<<<<<< HEAD
-	store.delayMillis = 5
-
-	ls := newTestLocalStore("/mylocalstore",
-		newTestLocalFile(".s3deploy.yml", []byte("my test")),
-		newTestLocalFile("index.html", []byte("<html>s3deploy</html>\n")),
-		newTestLocalFile("ab.txt", []byte("AB\n")),
-		newTestLocalFile("main.css", []byte("ABC")),
-	)
-
-	d := &Deployer{
-		cfg: &Config{
-			BucketName: "example.com",
-			BucketPath: root,
-			RegionName: "eu-west-1",
-			MaxDelete:  300,
-			Silent:     true,
-			SourcePath: "/mylocalstore",
-			conf: fileConfig{
-				Routes: getTestRoutes(),
-			},
-		},
-		outv:    ioutil.Discard,
-		printer: newPrinter(ioutil.Discard),
-		stats:   &DeployStats{},
-		local:   ls,
-	}
-	d.store = newStore(*d.cfg, store)
-
-	assert.NoError(d.cfg.conf.CompileResources())
-
-	stats, err := d.deploy(context.Background(), runtime.NumCPU())
-	assert.NoError(err)
-	assert.Equal("Deleted 1 of 1, uploaded 3, skipped 1 (80% changed)", stats.Summary())
-	assertKeys(t, m, "my/path/.s3deploy.yml", "my/path/main.css", "my/path/index.html", "my/path/ab.txt")
-	mainCSS := m["my/path/main.css"]
-	assert.IsType(&osFile{}, mainCSS)
-	assert.Equal("my/path/main.css", mainCSS.(*osFile).Key())
-	headers := mainCSS.(*osFile).Headers()
-	assert.Equal("gzip", headers["Content-Encoding"])
-
-}
-
-func TestDeployOrder(t *testing.T) {
-	assert := require.New(t)
-	store, m := newTestRemoteStore(0, "")
-	store.delayMillis = 5
-
-=======
->>>>>>> 3768810b
+
 	ls := newTestLocalStore("/mylocalstore",
 		newTestLocalFile("my/path/.s3deploy.yml", []byte("my test")),
 		newTestLocalFile("my/path/index.html", []byte("<html>s3deploy</html>\n")),
@@ -147,12 +66,6 @@
 			Silent:        true,
 			SourcePath:    "/mylocalstore",
 			conf: fileConfig{
-<<<<<<< HEAD
-				Routes: getTestRoutes(),
-				Order: []string{
-					"^myemptygroup$",
-					"^index\\.html$",
-=======
 				Routes: []*route{
 					&route{
 						Route: "^.+\\.(js|css|svg|ttf)$",
@@ -172,7 +85,6 @@
 						Route: "^.+\\.(html|xml|json)$",
 						Gzip:  true,
 					},
->>>>>>> 3768810b
 				},
 			},
 		},
@@ -245,42 +157,10 @@
 func TestDeleteAfterAllUploadsOnDeploy(t *testing.T) {
 	assert := require.New(t)
 	store, m := newTestRemoteStore(0, "")
-<<<<<<< HEAD
-	store.delayMillis = 5
-
-	ls := newTestLocalStore("/mylocalstore",
-		newTestLocalFile(".s3deploy.yml", []byte("my test")),
-		newTestLocalFile("index.html", []byte("<html>s3deploy</html>\n")),
-		newTestLocalFile("ab.txt", []byte("AB\n")),
-		newTestLocalFile("main.css", []byte("ABC")),
-	)
-
-	d := &Deployer{
-		cfg: &Config{
-			BucketName: "example.com",
-			RegionName: "eu-west-1",
-			MaxDelete:  300,
-			Silent:     true,
-			SourcePath: "/mylocalstore",
-			conf: fileConfig{
-				Routes: getTestRoutes(),
-			},
-		},
-		outv:    ioutil.Discard,
-		printer: newPrinter(ioutil.Discard),
-		stats:   &DeployStats{},
-		local:   ls,
-	}
-	d.store = newStore(*d.cfg, store)
-
-	assert.NoError(d.cfg.conf.CompileResources())
-
-=======
 
 	d := newTestDeployer(newTestDefaultFileConfig(), newTestDefaultLocalStoreSample(), store)
 	assert.NoError(d.cfg.conf.CompileResources())
 
->>>>>>> 3768810b
 	stats, err := d.deploy(context.Background(), runtime.NumCPU())
 	assert.NoError(err)
 	assert.Equal("Deleted 1 of 1, uploaded 3, skipped 1 (80% changed)", stats.Summary())
@@ -309,44 +189,11 @@
 func TestDeployForce(t *testing.T) {
 	assert := require.New(t)
 	store, _ := newTestRemoteStore(0, "")
-<<<<<<< HEAD
-	store.delayMillis = 5
-
-	ls := newTestLocalStore("/mylocalstore",
-		newTestLocalFile(".s3deploy.yml", []byte("my test")),
-		newTestLocalFile("index.html", []byte("<html>s3deploy</html>\n")),
-		newTestLocalFile("ab.txt", []byte("AB\n")),
-		newTestLocalFile("main.css", []byte("ABC")),
-	)
-
-	d := &Deployer{
-		cfg: &Config{
-			BucketName: "example.com",
-			RegionName: "eu-west-1",
-			MaxDelete:  300,
-			Silent:     true,
-			Force:      true,
-			SourcePath: "/mylocalstore",
-			conf: fileConfig{
-				Routes: getTestRoutes(),
-			},
-		},
-		outv:    ioutil.Discard,
-		printer: newPrinter(ioutil.Discard),
-		stats:   &DeployStats{},
-		local:   ls,
-	}
-	d.store = newStore(*d.cfg, store)
-
-	assert.NoError(d.cfg.conf.CompileResources())
-
-=======
 
 	d := newTestDeployer(newTestDefaultFileConfig(), newTestDefaultLocalStoreSample(), store)
 	d.cfg.Force = true
 	assert.NoError(d.cfg.conf.CompileResources())
 
->>>>>>> 3768810b
 	stats, err := d.deploy(context.Background(), runtime.NumCPU())
 	assert.NoError(err)
 	assert.Equal("Deleted 1 of 1, uploaded 4, skipped 0 (100% changed)", stats.Summary())
@@ -410,46 +257,11 @@
 		assert := require.New(t)
 
 		store, _ := newTestRemoteStore(i, "")
-<<<<<<< HEAD
-		store.delayMillis = 5
-
-		ls := newTestLocalStore("/mylocalstore",
-			newTestLocalFile(".s3deploy.yml", []byte("my test")),
-			newTestLocalFile("index.html", []byte("<html>s3deploy</html>\n")),
-			newTestLocalFile("ab.txt", []byte("AB\n")),
-			newTestLocalFile("main.css", []byte("ABC")),
-		)
-
-		d := &Deployer{
-			cfg: &Config{
-				BucketName: "example.com",
-				RegionName: "eu-west-1",
-				MaxDelete:  300,
-				Silent:     true,
-				SourcePath: "/mylocalstore",
-				conf: fileConfig{
-					Routes: getTestRoutes(),
-				},
-			},
-			outv:    ioutil.Discard,
-			printer: newPrinter(ioutil.Discard),
-			stats:   &DeployStats{},
-			local:   ls,
-		}
-		d.store = newStore(*d.cfg, store)
-
-		assert.NoError(d.cfg.conf.CompileResources())
-
-		message := fmt.Sprintf("Failure %d", i)
-
-=======
-
 		message := fmt.Sprintf("Failure %d", i)
 
 		d := newTestDeployer(newTestDefaultFileConfig(), newTestDefaultLocalStoreSample(), store)
 		assert.NoError(d.cfg.conf.CompileResources())
 
->>>>>>> 3768810b
 		stats, err := d.deploy(context.Background(), runtime.NumCPU())
 		assert.Error(err)
 
@@ -474,40 +286,10 @@
 	store := newTestRemoteStoreFrom(m, 0)
 	store.delayMillis = 5
 
-<<<<<<< HEAD
-	ls := newTestLocalStore("/mylocalstore",
-		newTestLocalFile(".s3deploy.yml", []byte("my test")),
-		newTestLocalFile("index.html", []byte("<html>s3deploy</html>\n")),
-		newTestLocalFile("ab.txt", []byte("AB\n")),
-		newTestLocalFile("main.css", []byte("ABC")),
-	)
-
-	d := &Deployer{
-		cfg: &Config{
-			BucketName: "example.com",
-			RegionName: "eu-west-1",
-			MaxDelete:  42,
-			Silent:     true,
-			SourcePath: "/mylocalstore",
-			conf: fileConfig{
-				Routes: getTestRoutes(),
-			},
-		},
-		outv:    ioutil.Discard,
-		printer: newPrinter(ioutil.Discard),
-		stats:   &DeployStats{},
-		local:   ls,
-	}
-	d.store = newStore(*d.cfg, store)
-
-	assert.NoError(d.cfg.conf.CompileResources())
-
-=======
 	d := newTestDeployer(newTestDefaultFileConfig(), newTestDefaultLocalStoreSample(), store)
 	d.cfg.MaxDelete = 42
 	assert.NoError(d.cfg.conf.CompileResources())
 
->>>>>>> 3768810b
 	stats, err := d.deploy(context.Background(), runtime.NumCPU())
 	assert.NoError(err)
 	assert.Equal(158+4, len(m))
@@ -515,32 +297,6 @@
 
 }
 
-<<<<<<< HEAD
-func getTestRoutes() []*route {
-	return []*route{
-		&route{
-			Route: "^.+\\.(js|css|svg|ttf)$",
-			Headers: map[string]string{
-				"Cache-Control": "max-age=630720000, no-transform, public",
-			},
-			Gzip: true,
-		},
-		&route{
-			Route: "^.+\\.(png|jpg)$",
-			Headers: map[string]string{
-				"Cache-Control": "max-age=630720000, no-transform, public",
-			},
-			Gzip: true,
-		},
-		&route{
-			Route: "^.+\\.(html|xml|json)$",
-			Gzip:  true,
-		},
-	}
-}
-
-=======
->>>>>>> 3768810b
 func newTestRemoteStore(failAt int, root string) (*testRemoteStore, map[string]file) {
 	m := map[string]file{
 		path.Join(root, "ab.txt"):       &testFile{key: path.Join(root, "ab.txt"), etag: `"7b0ded95031647702b8bed17dce7698a"`, size: int64(3)},
