--- conflicted
+++ resolved
@@ -245,14 +245,12 @@
 		}
 	}
 
-<<<<<<< HEAD
 	close(filesToUpload)
-=======
+
 	// any remote files not found locally should be removed:
 	for key := range remoteFiles {
 		d.enqueueDelete(key)
 	}
->>>>>>> 56b818b1
 
 	return nil
 }
